--- conflicted
+++ resolved
@@ -1,8 +1,5 @@
 use optionstratlib::prelude::*;
-<<<<<<< HEAD
 use std::error::Error;
-=======
->>>>>>> 2597bdce
 
 fn get_option(point2d: &Point2D) -> Options {
     let strike = Positive::new_decimal(point2d.x).unwrap();
