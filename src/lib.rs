--- conflicted
+++ resolved
@@ -1,11 +1,7 @@
 #![allow(unknown_lints)]
 #![allow(clippy::literal_string_with_formatting_args)]
 
-<<<<<<< HEAD
 //! # OptionStratLib v0.7.0: Financial Options Library
-=======
-//! # OptionStratLib v0.6.2: Comprehensive Financial Options Library
->>>>>>> 27f63cfa
 //!
 //! ## Table of Contents
 //! 1. [Introduction](#introduction)
