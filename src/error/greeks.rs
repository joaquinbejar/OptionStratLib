/******************************************************************************
   Author: Joaquín Béjar García
   Email: jb@taunais.com
   Date: 25/12/24
******************************************************************************/

//! # Greeks Error Module
//!
//! This module provides error handling for Greek calculations and equations in option pricing.
//! It defines error types for various mathematical calculations and validations used in
//! financial derivatives analysis.
//!
//! ## Error Types
//!
//! ### Greeks Error (`GreeksError`)
//! Main error enum that encompasses:
//! * Calculation errors in Greek values
//! * Input validation errors
//! * Mathematical operation errors
//! * Boundary condition errors
//!
//! ### Mathematical Error (`MathErrorKind`)
//! Handles specific mathematical errors:
//! * Division by zero
//! * Overflow conditions
//! * Invalid domain errors
//! * Convergence failures
//!
//! ### Input Validation Error (`InputErrorKind`)
//! Manages validation of input parameters:
//! * Invalid volatility values
//! * Invalid time values
//! * Invalid price values
//! * Invalid rate values

use crate::Positive;
use crate::error::VolatilityError;
use crate::error::decimal;
use thiserror::Error;

/// Represents errors that can occur during options Greek calculations.
///
/// This enum encapsulates the various types of errors that might arise during
/// the calculation of option Greeks (delta, gamma, theta, vega, rho, vanna, vomma,
/// veta) and related financial computations. It provides a structured approach 
/// to error handling by categorizing errors based on their nature and source.
///
/// `GreeksError` serves as the primary error type for the Greek calculation system,
/// allowing for precise error reporting and handling across different calculation stages.
#[derive(Error, Debug)]
pub enum GreeksError {
    /// Errors related to mathematical calculations such as division by zero,
    /// overflow, domain errors, or convergence failures.
    #[error("Mathematical error: {0}")]
    MathError(MathErrorKind),

    /// Errors related to input validation, including invalid volatility, time,
    /// price, interest rate, or strike price values.
    #[error("Input validation error: {0}")]
    InputError(InputErrorKind),

    /// Errors specific to the calculation of individual Greeks (delta, gamma,
    /// theta, vega, rho) or other option-related computations.
    #[error("Greek calculation error: {0}")]
    CalculationError(CalculationErrorKind),

    /// Errors originating from standard Rust error types, wrapped as strings
    /// for consistent error handling.
    #[error("Standard error: {0}")]
    StdError(String),
}

/// Represents various types of mathematical errors that can occur during calculations.
///
/// This enum provides specific error categories for mathematical operations, allowing
/// precise error handling and informative reporting. Each variant contains detailed
/// information about the specific error condition that occurred.
///
/// `MathErrorKind` serves as part of the error handling system for numerical calculations,
/// particularly in financial and statistical contexts where numerical stability and
/// precision are critical.
///
/// # Variants
///
/// * `DivisionByZero` - Represents the fundamental error of attempting to divide by zero,
///   which is mathematically undefined.
///
/// * `Overflow` - Represents errors when calculations exceed the numerical limits of
///   the underlying data type, typically with very large numbers or exponential operations.
///
/// * `InvalidDomain` - Represents errors when a mathematical function is evaluated
///   outside its valid domain, containing both the problematic value and reason.
///
/// * `ConvergenceFailure` - Represents errors when an iterative algorithm fails to
///   converge to a solution within specified parameters.
///
/// # Usage
///
/// This error type is typically used in financial models, statistical calculations,
/// and numerical algorithms where precise error identification is essential for
/// debugging and proper error handling.
///
/// ```rust
/// use optionstratlib::error::greeks::MathErrorKind;
///
/// fn calculate_square_root(value: f64) -> Result<f64, MathErrorKind> {
///     if value < 0.0 {
///         return Err(MathErrorKind::InvalidDomain {
///             value,
///             reason: "Cannot calculate square root of a negative number".to_string()
///         });
///     }
///     Ok(value.sqrt())
/// }
/// ```
#[derive(Error, Debug)]
pub enum MathErrorKind {
    /// Error that occurs when attempting to divide by zero.
    ///
    /// This is a fundamental mathematical error that must be caught to prevent undefined behavior.
    /// In numerical calculations, division by zero is undefined and will cause program crashes
    /// if not properly handled.
    #[error("Division by zero")]
    DivisionByZero,

    /// Error that occurs when a calculation exceeds the numerical limits of the data type.
    ///
    /// This typically happens with very large numbers or during exponential operations.
    /// Overflow errors can lead to incorrect results and should be caught to maintain
    /// calculation integrity.
    #[error("Numerical overflow")]
    Overflow,

    /// Error that occurs when a function is evaluated outside its valid domain.
    ///
    /// # Fields
    /// * `value` - The input value that caused the domain error
    /// * `reason` - A descriptive explanation of why the value is invalid
    ///
    /// Domain errors are common in mathematical functions like logarithms, square roots,
    /// and trigonometric functions where certain input values are not allowed.
    #[error("Invalid domain value {value}: {reason}")]
    InvalidDomain {
        /// The value that was outside the valid domain
        value: f64,
        /// Detailed explanation of why the value is invalid for the operation
        reason: String,
    },

    /// Error that occurs when an iterative algorithm fails to converge to a solution.
    ///
    /// # Fields
    /// * `iterations` - The number of iterations performed before failure
    /// * `tolerance` - The convergence tolerance that was not satisfied
    ///
    /// Convergence failures typically occur in numerical methods like Newton-Raphson,
    /// implied volatility calculations, or other root-finding algorithms.
    #[error("Failed to converge after {iterations} iterations (tolerance: {tolerance})")]
    ConvergenceFailure {
        /// Number of iterations attempted before giving up
        iterations: usize,
        /// The tolerance threshold that wasn't met during convergence
        tolerance: f64,
    },
}

/// Represents different types of input validation errors that can occur during financial calculations.
///
/// This enum encapsulates various error conditions related to the validation of input parameters
/// in financial models, particularly for options pricing and risk analysis. Each variant contains
/// detailed information about the invalid input, including both the problematic value and a reason
/// explaining why it was rejected.
///
/// # Variants
///
/// * `InvalidVolatility` - Represents errors related to improper volatility values
///   such as negative values or unreasonably large inputs that would cause calculation issues.
///
/// * `InvalidTime` - Represents errors related to time inputs (typically time to expiration)
///   that are outside acceptable bounds or otherwise unsuitable for financial calculations.
///
/// * `InvalidPrice` - Represents errors related to price inputs (like underlying asset prices)
///   that are negative or otherwise invalid for the calculation context.
///
/// * `InvalidRate` - Represents errors related to interest rate values that are outside
///   acceptable bounds for the specific financial modeling context.
///
/// * `InvalidStrike` - Represents errors related to strike price inputs that are malformed,
///   out of bounds, or otherwise unsuitable for options calculations.
///
/// # Usage
///
/// These error kinds are typically used within higher-level error types to provide specific
/// information about validation failures, enabling precise error handling and informative
/// error messages for users.
#[derive(Error, Debug)]
pub enum InputErrorKind {
    /// Error indicating an invalid volatility input.
    ///
    /// This error occurs when a volatility value is outside acceptable bounds
    /// (typically negative values or unreasonably large values) or otherwise invalid
    /// for the calculation being performed.
    #[error("Invalid volatility {value}: {reason}")]
    InvalidVolatility {
        /// The invalid volatility value that was provided
        value: f64,
        /// Detailed explanation of why the volatility value is invalid
        reason: String,
    },

    /// Error indicating an invalid time input.
    ///
    /// This error occurs when a time value (typically representing time to expiration)
    /// is outside acceptable bounds or otherwise invalid for the calculation being performed.
    #[error("Invalid time {value}: {reason}")]
    InvalidTime {
        /// The invalid time value that was provided (as a Positive type)
        value: Positive,
        /// Detailed explanation of why the time value is invalid
        reason: String,
    },

    /// Error indicating an invalid price input.
    ///
    /// This error occurs when a price value (such as an underlying asset price)
    /// is outside acceptable bounds (typically negative values) or otherwise
    /// invalid for the calculation being performed.
    #[error("Invalid price {value}: {reason}")]
    InvalidPrice {
        /// The invalid price value that was provided
        value: f64,
        /// Detailed explanation of why the price value is invalid
        reason: String,
    },

    /// Error indicating an invalid interest rate input.
    ///
    /// This error occurs when an interest rate value is outside acceptable bounds
    /// or otherwise invalid for the calculation being performed.
    #[error("Invalid rate {value}: {reason}")]
    InvalidRate {
        /// The invalid interest rate value that was provided
        value: f64,
        /// Detailed explanation of why the rate value is invalid
        reason: String,
    },

    /// Error indicating an invalid strike price input.
    ///
    /// This error occurs when a strike price value is outside acceptable bounds,
    /// in an incorrect format, or otherwise invalid for the calculation being performed.
    #[error("Invalid strike {value}: {reason}")]
    InvalidStrike {
        /// The invalid strike value that was provided (as a String)
        value: String,
        /// Detailed explanation of why the strike value is invalid
        reason: String,
    },
}

/// Represents specific error types that can occur during financial derivative calculations.
///
/// This enum categorizes errors that happen during the calculation of option Greeks and other
/// financial metrics. Each variant provides detailed context about what went wrong during
/// the specific calculation, allowing for precise error handling and debugging.
///
/// The enum is designed to be used within a broader error handling system for options pricing
/// and financial calculations, providing specific error types for different aspects of
/// the derivatives pricing process.
#[derive(Error, Debug)]
pub enum CalculationErrorKind {
    /// Error in delta calculation
    ///
    /// Delta measures the rate of change of the option price with respect to changes
    /// in the underlying asset's price.
    #[error("Delta calculation error: {reason}")]
    DeltaError {
        /// Detailed description of what caused the delta calculation to fail
        reason: String,
    },
    /// Error in gamma calculation
    ///
    /// Gamma measures the rate of change of delta with respect to changes in the
    /// underlying asset's price.
    #[error("Gamma calculation error: {reason}")]
    GammaError {
        /// Detailed description of what caused the gamma calculation to fail
        reason: String,
    },
    /// Error in theta calculation
    ///
    /// Theta measures the rate of decay of the option's value over time, often
    /// referred to as time decay.
    #[error("Theta calculation error: {reason}")]
    ThetaError {
        /// Detailed description of what caused the theta calculation to fail
        reason: String,
    },
    /// Error in vega calculation
    ///
    /// Vega measures the sensitivity of the option price to changes in the
    /// underlying asset's volatility.
    #[error("Vega calculation error: {reason}")]
    VegaError {
        /// Detailed description of what caused the vega calculation to fail
        reason: String,
    },
    /// Error in rho calculation
    ///
    /// Rho measures the sensitivity of the option price to changes in the
    /// risk-free interest rate.
    #[error("Rho calculation error: {reason}")]
    RhoError {
        /// Detailed description of what caused the rho calculation to fail
        reason: String,
    },
    /// Error in vanna calculation
    ///
    /// Vanna measures the sensitivity of the option delta to changes in the
    /// underlying asset's volatility.
    VannaError {
        /// Detailed description of what caused the vanna calculation to fail
        reason: String,
    },
    /// Error in vomma calculation
    ///
    /// Vomma measures the sensitivity of the option vega to changes in the
    /// underlying asset's volatility.
    VommaError {
        /// Detailed description of what caused the vomma calculation to fail
        reason: String,
    },
    /// Error in veta calculation
    ///
    /// Veta measures the sensitivity of the option vega with respect to the
    /// passage of time.
    VetaError {
        /// Detailed description of what caused the veta calculation to fail
        reason: String,
    },    
    /// Error originating from decimal operations
    ///
    /// Wraps a decimal library error that occurred during option calculations,
    /// typically related to precision, arithmetic operations, or invalid values.
<<<<<<< HEAD
    DecimalError {
        /// The underlying decimal calculation error
        error: decimal::DecimalError,
    },
}

impl fmt::Display for GreeksError {
    fn fmt(&self, f: &mut fmt::Formatter<'_>) -> fmt::Result {
        match self {
            GreeksError::MathError(err) => write!(f, "Mathematical error: {err}"),
            GreeksError::InputError(err) => write!(f, "Input validation error: {err}"),
            GreeksError::CalculationError(err) => write!(f, "Greek calculation error: {err}"),
            GreeksError::StdError(msg) => write!(f, "Standard error: {msg}"),
        }
    }
}

impl fmt::Display for MathErrorKind {
    fn fmt(&self, f: &mut fmt::Formatter<'_>) -> fmt::Result {
        match self {
            MathErrorKind::DivisionByZero => write!(f, "Division by zero"),
            MathErrorKind::Overflow => write!(f, "Numerical overflow"),
            MathErrorKind::InvalidDomain { value, reason } => {
                write!(f, "Invalid domain value {value}: {reason}")
            }
            MathErrorKind::ConvergenceFailure {
                iterations,
                tolerance,
            } => {
                write!(
                    f,
                    "Failed to converge after {iterations} iterations (tolerance: {tolerance})"
                )
            }
        }
    }
}

impl fmt::Display for InputErrorKind {
    fn fmt(&self, f: &mut fmt::Formatter<'_>) -> fmt::Result {
        match self {
            InputErrorKind::InvalidVolatility { value, reason } => {
                write!(f, "Invalid volatility {value}: {reason}")
            }
            InputErrorKind::InvalidTime { value, reason } => {
                write!(f, "Invalid time value {value}: {reason}")
            }
            InputErrorKind::InvalidPrice { value, reason } => {
                write!(f, "Invalid price {value}: {reason}")
            }
            InputErrorKind::InvalidRate { value, reason } => {
                write!(f, "Invalid rate {value}: {reason}")
            }
            InputErrorKind::InvalidStrike { value, reason } => {
                write!(f, "Invalid strike price {value}: {reason}")
            }
        }
    }
}

impl fmt::Display for CalculationErrorKind {
    fn fmt(&self, f: &mut fmt::Formatter<'_>) -> fmt::Result {
        match self {
            CalculationErrorKind::DeltaError { reason } => {
                write!(f, "Delta calculation error: {reason}")
            }
            CalculationErrorKind::GammaError { reason } => {
                write!(f, "Gamma calculation error: {reason}")
            }
            CalculationErrorKind::ThetaError { reason } => {
                write!(f, "Theta calculation error: {reason}")
            }
            CalculationErrorKind::VegaError { reason } => {
                write!(f, "Vega calculation error: {reason}")
            }
            CalculationErrorKind::RhoError { reason } => {
                write!(f, "Rho calculation error: {reason}")
            }
            CalculationErrorKind::VannaError { reason } => {
                write!(f, "Vanna calculation error: {reason}")
            }
            CalculationErrorKind::VommaError { reason } => {
                write!(f, "Vomma calculation error: {reason}")
            }
            CalculationErrorKind::VetaError { reason } => {
                write!(f, "Veta calculation error: {reason}")
            }                                    
            CalculationErrorKind::DecimalError { error } => write!(f, "Decimal error: {error}"),
        }
    }
=======
    #[error(transparent)]
    DecimalError(#[from] decimal::DecimalError),
>>>>>>> 2597bdce
}

/// Type alias for Results returned from Greek calculation functions.
///
/// This alias wraps the standard Rust `Result` type to provide a specialized
/// result type for Greek calculations, using `GreeksError` as the error type.
///
/// # Type Parameters
///
/// * `T` - The success value type that will be returned when operations succeed.
///
/// # Related Types
///
/// This type alias is part of the error handling system for Greek calculations
/// and works with the `GreeksError` enum which provides detailed error information.
///
/// # Usage Context
///
/// Typically used in functions that calculate option Greeks (delta, gamma, theta,
/// vega, rho, vanna, vomma, veta) and other financial metrics where specialized
/// error handling for mathematical and input validation errors is needed.
pub type GreeksResult<T> = Result<T, GreeksError>;

/// Implementation of factory methods for creating specific `GreeksError` instances.
///
/// This implementation provides convenient constructor methods for creating different types
/// of errors that can occur during options Greek calculations. These methods make error creation
/// more concise and readable in the codebase, while ensuring consistent error formatting.
impl GreeksError {
    /// Creates an error for invalid volatility values.
    ///
    /// Use this method when a volatility input is outside acceptable bounds or otherwise
    /// unsuitable for calculations. Common cases include negative values or unreasonably
    /// large volatilities.
    ///
    /// # Parameters
    /// * `value` - The invalid volatility value that triggered the error
    /// * `reason` - An explanation of why the volatility value is invalid
    ///
    /// # Returns
    /// A `GreeksError::InputError` with `InvalidVolatility` kind
    pub fn invalid_volatility(value: f64, reason: &str) -> Self {
        GreeksError::InputError(InputErrorKind::InvalidVolatility {
            value,
            reason: reason.to_string(),
        })
    }

    /// Creates an error for invalid time values.
    ///
    /// Use this method when a time input (typically representing time to expiration)
    /// is outside acceptable bounds or otherwise invalid for calculations.
    ///
    /// # Parameters
    /// * `value` - The invalid time value (as a `Positive` type) that triggered the error
    /// * `reason` - An explanation of why the time value is invalid
    ///
    /// # Returns
    /// A `GreeksError::InputError` with `InvalidTime` kind
    pub fn invalid_time(value: Positive, reason: &str) -> Self {
        GreeksError::InputError(InputErrorKind::InvalidTime {
            value,
            reason: reason.to_string(),
        })
    }

    /// Creates an error for delta calculation failures.
    ///
    /// Use this method when a calculation of the delta Greek value fails for any reason.
    /// Delta measures the rate of change of option price with respect to changes in the
    /// underlying asset price.
    ///
    /// # Parameters
    /// * `reason` - A detailed explanation of what caused the delta calculation to fail
    ///
    /// # Returns
    /// A `GreeksError::CalculationError` with `DeltaError` kind
    pub fn delta_error(reason: &str) -> Self {
        GreeksError::CalculationError(CalculationErrorKind::DeltaError {
            reason: reason.to_string(),
        })
    }
}

/// Implements conversion from `decimal::DecimalError` to `GreeksError`.
///
/// This implementation allows decimal calculation errors to be automatically converted
/// into the appropriate `GreeksError` variant, simplifying error handling when working
/// with decimal operations in financial calculations.
///
impl From<decimal::DecimalError> for GreeksError {
    fn from(error: decimal::DecimalError) -> Self {
        GreeksError::CalculationError(CalculationErrorKind::DecimalError(error))
    }
}

/// Implements conversion from `VolatilityError` to `GreeksError`.
///
/// This implementation allows volatility-related errors to be automatically converted
/// into appropriate `InputErrorKind::InvalidVolatility` errors, providing consistent
/// error handling for invalid volatility values.
///
impl From<VolatilityError> for GreeksError {
    fn from(error: VolatilityError) -> Self {
        GreeksError::InputError(InputErrorKind::InvalidVolatility {
            value: 0.0,
            reason: error.to_string(),
        })
    }
}

/// Implements conversion from `Box<dyn std::error::Error>` to `GreeksError`.
///
/// This implementation serves as a catch-all for converting any type that implements
/// the standard Error trait into a `GreeksError`. This is useful for integrating with
/// libraries or functions that return boxed standard error types for compatibility.
impl From<Box<dyn std::error::Error>> for GreeksError {
    fn from(error: Box<dyn std::error::Error>) -> Self {
        GreeksError::StdError(error.to_string())
    }
}

impl From<String> for GreeksError {
    fn from(s: String) -> Self {
        GreeksError::StdError(s)
    }
}

impl From<&str> for GreeksError {
    fn from(s: &str) -> Self {
        GreeksError::StdError(s.to_string())
    }
}

#[cfg(test)]
mod tests_error_greeks {
    use super::*;

    #[test]
    fn test_invalid_volatility_error_creation() {
        let error = GreeksError::invalid_volatility(-0.5, "Volatility cannot be negative");
        match error {
            GreeksError::InputError(InputErrorKind::InvalidVolatility { value, reason }) => {
                assert_eq!(value, -0.5);
                assert_eq!(reason, "Volatility cannot be negative");
            }
            _ => panic!("Wrong error type"),
        }
    }

    #[test]
    fn test_delta_error_creation() {
        let error = GreeksError::delta_error("Failed to calculate delta");
        match error {
            GreeksError::CalculationError(CalculationErrorKind::DeltaError { reason }) => {
                assert_eq!(reason, "Failed to calculate delta");
            }
            _ => panic!("Wrong error type"),
        }
    }

    #[test]
    fn test_math_error_display() {
        let error = GreeksError::MathError(MathErrorKind::DivisionByZero);
        assert_eq!(error.to_string(), "Mathematical error: Division by zero");

        let error = GreeksError::MathError(MathErrorKind::InvalidDomain {
            value: 1.5,
            reason: "Value out of range".to_string(),
        });
        assert_eq!(
            error.to_string(),
            "Mathematical error: Invalid domain value 1.5: Value out of range"
        );
    }

    #[test]
    fn test_input_error_display() {
        let error = GreeksError::InputError(InputErrorKind::InvalidPrice {
            value: -100.0,
            reason: "Price cannot be negative".to_string(),
        });
        assert_eq!(
            error.to_string(),
            "Input validation error: Invalid price -100: Price cannot be negative"
        );

        let error = GreeksError::InputError(InputErrorKind::InvalidRate {
            value: 2.5,
            reason: "Rate must be between 0 and 1".to_string(),
        });
        assert_eq!(
            error.to_string(),
            "Input validation error: Invalid rate 2.5: Rate must be between 0 and 1"
        );
    }

    #[test]
    fn test_calculation_error_display() {
        let error = GreeksError::CalculationError(CalculationErrorKind::GammaError {
            reason: "Invalid input parameters".to_string(),
        });
        assert_eq!(
            error.to_string(),
            "Greek calculation error: Gamma calculation error: Invalid input parameters"
        );

        let error = GreeksError::CalculationError(CalculationErrorKind::VegaError {
            reason: "Calculation overflow".to_string(),
        });
        assert_eq!(
            error.to_string(),
            "Greek calculation error: Vega calculation error: Calculation overflow"
        );
    }

    #[test]
    fn test_convergence_failure_display() {
        let error = GreeksError::MathError(MathErrorKind::ConvergenceFailure {
            iterations: 1000,
            tolerance: 0.0001,
        });
        assert_eq!(
            error.to_string(),
            "Mathematical error: Failed to converge after 1000 iterations (tolerance: 0.0001)"
        );
    }

    #[test]
    fn test_result_type() {
        fn test_function() -> GreeksResult<f64> {
            Err(GreeksError::delta_error("Test error"))
        }

        let result = test_function();
        assert!(result.is_err());
        match result {
            Err(GreeksError::CalculationError(CalculationErrorKind::DeltaError { reason })) => {
                assert_eq!(reason, "Test error");
            }
            _ => panic!("Wrong error type"),
        }
    }

    #[test]
    fn test_debug_implementation() {
        let error = GreeksError::delta_error("Test error");
        let debug_string = format!("{error:?}");
        assert!(debug_string.contains("DeltaError"));
        assert!(debug_string.contains("Test error"));
    }
}

#[cfg(test)]
mod tests_error_greeks_extended {
    use super::*;
    use crate::error::decimal::DecimalError::InvalidPrecision;

    use crate::pos;

    #[test]
    fn test_greeks_error_std_error() {
        let error = GreeksError::StdError("An error occurred".to_string());
        assert_eq!(format!("{error}"), "Standard error: An error occurred");
    }

    #[test]
    fn test_math_error_overflow() {
        let error = MathErrorKind::Overflow;
        assert_eq!(format!("{error}"), "Numerical overflow");
    }

    #[test]
    fn test_input_error_invalid_volatility() {
        let error = InputErrorKind::InvalidVolatility {
            value: 0.5,
            reason: "Out of bounds".to_string(),
        };
        assert_eq!(format!("{error}"), "Invalid volatility 0.5: Out of bounds");
    }

    #[test]
    fn test_calculation_error_delta() {
        let error = CalculationErrorKind::DeltaError {
            reason: "Unable to compute delta".to_string(),
        };
        assert_eq!(
            format!("{error}"),
            "Delta calculation error: Unable to compute delta"
        );
    }

    #[test]
    fn test_calculation_error_theta() {
        let error = CalculationErrorKind::ThetaError {
            reason: "Negative time decay".to_string(),
        };
        assert_eq!(
            format!("{error}"),
            "Theta calculation error: Negative time decay"
        );
    }

    #[test]
    fn test_calculation_error_rho() {
        let error = CalculationErrorKind::RhoError {
            reason: "Interest rate too high".to_string(),
        };
        assert_eq!(
            format!("{error}"),
            "Rho calculation error: Interest rate too high"
        );
    }

    #[test]
    fn test_calculation_error_decimal() {
        use crate::error::decimal::DecimalError as DecErr;
        let decimal_error = DecErr::InvalidPrecision {
            precision: 0,
            reason: "Precision error".to_string(),
        };
        let error =
            GreeksError::CalculationError(CalculationErrorKind::DecimalError(decimal_error));
        let error_string = format!("{error}");
        assert!(error_string.contains("Invalid decimal precision"));
    }

    #[test]
    fn test_calculation_error_vanna() {
        let error = CalculationErrorKind::VannaError {
            reason: "Unable to compute vanna".to_string(),
        };
        assert_eq!(
            format!("{error}"),
            "Vanna calculation error: Unable to compute vanna"
        );
    }

    #[test]
    fn test_calculation_error_vomma() {
        let error = CalculationErrorKind::VommaError {
            reason: "Unable to compute vomma".to_string(),
        };
        assert_eq!(
            format!("{error}"),
            "Vomma calculation error: Unable to compute vomma"
        );
    }

    #[test]
    fn test_calculation_error_veta() {
        let error = CalculationErrorKind::VetaError {
            reason: "Unable to compute veta".to_string(),
        };
        assert_eq!(
            format!("{error}"),
            "Veta calculation error: Unable to compute veta"
        );
    }   

    #[test]
    fn test_invalid_time_constructor() {
        let error = GreeksError::invalid_time(pos!(5.0), "Time must be positive");
        assert_eq!(
            format!("{error}"),
            "Input validation error: Invalid time 5: Time must be positive"
        );
    }

    #[test]
    fn test_decimal_error_conversion() {
        let decimal_error = InvalidPrecision {
            precision: 0,
            reason: "Precision lost".to_string(),
        };

        let error: GreeksError = decimal_error.into();

        match error {
            GreeksError::CalculationError(CalculationErrorKind::DecimalError(_)) => {
                // Conversion successful
            }
            _ => panic!("Wrong error variant"),
        }
    }

    #[test]
    fn test_implied_volatility_error_conversion() {
        let iv_error = VolatilityError::ZeroVega;
        let error: GreeksError = iv_error.into();
        assert_eq!(
            format!("{error}"),
            "Input validation error: Invalid volatility 0: Vega is zero, cannot calculate implied volatility"
        );
    }

    #[test]
    fn test_boxed_error_conversion() {
        let boxed_error: Box<dyn std::error::Error> =
            Box::new(std::io::Error::other("Some IO error"));
        let error: GreeksError = boxed_error.into();
        assert_eq!(format!("{error}"), "Standard error: Some IO error");
    }
}<|MERGE_RESOLUTION|>--- conflicted
+++ resolved
@@ -318,6 +318,7 @@
     ///
     /// Vanna measures the sensitivity of the option delta to changes in the
     /// underlying asset's volatility.
+    #[error("Vanna calculation error: {reason}")]
     VannaError {
         /// Detailed description of what caused the vanna calculation to fail
         reason: String,
@@ -326,6 +327,7 @@
     ///
     /// Vomma measures the sensitivity of the option vega to changes in the
     /// underlying asset's volatility.
+    #[error("Vomma calculation error: {reason}")]
     VommaError {
         /// Detailed description of what caused the vomma calculation to fail
         reason: String,
@@ -334,6 +336,7 @@
     ///
     /// Veta measures the sensitivity of the option vega with respect to the
     /// passage of time.
+    #[error("Veta calculation error: {reason}")]
     VetaError {
         /// Detailed description of what caused the veta calculation to fail
         reason: String,
@@ -342,101 +345,8 @@
     ///
     /// Wraps a decimal library error that occurred during option calculations,
     /// typically related to precision, arithmetic operations, or invalid values.
-<<<<<<< HEAD
-    DecimalError {
-        /// The underlying decimal calculation error
-        error: decimal::DecimalError,
-    },
-}
-
-impl fmt::Display for GreeksError {
-    fn fmt(&self, f: &mut fmt::Formatter<'_>) -> fmt::Result {
-        match self {
-            GreeksError::MathError(err) => write!(f, "Mathematical error: {err}"),
-            GreeksError::InputError(err) => write!(f, "Input validation error: {err}"),
-            GreeksError::CalculationError(err) => write!(f, "Greek calculation error: {err}"),
-            GreeksError::StdError(msg) => write!(f, "Standard error: {msg}"),
-        }
-    }
-}
-
-impl fmt::Display for MathErrorKind {
-    fn fmt(&self, f: &mut fmt::Formatter<'_>) -> fmt::Result {
-        match self {
-            MathErrorKind::DivisionByZero => write!(f, "Division by zero"),
-            MathErrorKind::Overflow => write!(f, "Numerical overflow"),
-            MathErrorKind::InvalidDomain { value, reason } => {
-                write!(f, "Invalid domain value {value}: {reason}")
-            }
-            MathErrorKind::ConvergenceFailure {
-                iterations,
-                tolerance,
-            } => {
-                write!(
-                    f,
-                    "Failed to converge after {iterations} iterations (tolerance: {tolerance})"
-                )
-            }
-        }
-    }
-}
-
-impl fmt::Display for InputErrorKind {
-    fn fmt(&self, f: &mut fmt::Formatter<'_>) -> fmt::Result {
-        match self {
-            InputErrorKind::InvalidVolatility { value, reason } => {
-                write!(f, "Invalid volatility {value}: {reason}")
-            }
-            InputErrorKind::InvalidTime { value, reason } => {
-                write!(f, "Invalid time value {value}: {reason}")
-            }
-            InputErrorKind::InvalidPrice { value, reason } => {
-                write!(f, "Invalid price {value}: {reason}")
-            }
-            InputErrorKind::InvalidRate { value, reason } => {
-                write!(f, "Invalid rate {value}: {reason}")
-            }
-            InputErrorKind::InvalidStrike { value, reason } => {
-                write!(f, "Invalid strike price {value}: {reason}")
-            }
-        }
-    }
-}
-
-impl fmt::Display for CalculationErrorKind {
-    fn fmt(&self, f: &mut fmt::Formatter<'_>) -> fmt::Result {
-        match self {
-            CalculationErrorKind::DeltaError { reason } => {
-                write!(f, "Delta calculation error: {reason}")
-            }
-            CalculationErrorKind::GammaError { reason } => {
-                write!(f, "Gamma calculation error: {reason}")
-            }
-            CalculationErrorKind::ThetaError { reason } => {
-                write!(f, "Theta calculation error: {reason}")
-            }
-            CalculationErrorKind::VegaError { reason } => {
-                write!(f, "Vega calculation error: {reason}")
-            }
-            CalculationErrorKind::RhoError { reason } => {
-                write!(f, "Rho calculation error: {reason}")
-            }
-            CalculationErrorKind::VannaError { reason } => {
-                write!(f, "Vanna calculation error: {reason}")
-            }
-            CalculationErrorKind::VommaError { reason } => {
-                write!(f, "Vomma calculation error: {reason}")
-            }
-            CalculationErrorKind::VetaError { reason } => {
-                write!(f, "Veta calculation error: {reason}")
-            }                                    
-            CalculationErrorKind::DecimalError { error } => write!(f, "Decimal error: {error}"),
-        }
-    }
-=======
     #[error(transparent)]
     DecimalError(#[from] decimal::DecimalError),
->>>>>>> 2597bdce
 }
 
 /// Type alias for Results returned from Greek calculation functions.
@@ -752,6 +662,39 @@
     }
 
     #[test]
+    fn test_calculation_error_vanna() {
+        let error = CalculationErrorKind::VannaError {
+            reason: "Unable to compute vanna".to_string(),
+        };
+        assert_eq!(
+            format!("{error}"),
+            "Vanna calculation error: Unable to compute vanna"
+        );
+    }
+
+    #[test]
+    fn test_calculation_error_vomma() {
+        let error = CalculationErrorKind::VommaError {
+            reason: "Unable to compute vomma".to_string(),
+        };
+        assert_eq!(
+            format!("{error}"),
+            "Vomma calculation error: Unable to compute vomma"
+        );
+    }
+
+    #[test]
+    fn test_calculation_error_veta() {
+        let error = CalculationErrorKind::VetaError {
+            reason: "Unable to compute veta".to_string(),
+        };
+        assert_eq!(
+            format!("{error}"),
+            "Veta calculation error: Unable to compute veta"
+        );
+    }   
+
+    #[test]
     fn test_calculation_error_decimal() {
         use crate::error::decimal::DecimalError as DecErr;
         let decimal_error = DecErr::InvalidPrecision {
@@ -763,39 +706,6 @@
         let error_string = format!("{error}");
         assert!(error_string.contains("Invalid decimal precision"));
     }
-
-    #[test]
-    fn test_calculation_error_vanna() {
-        let error = CalculationErrorKind::VannaError {
-            reason: "Unable to compute vanna".to_string(),
-        };
-        assert_eq!(
-            format!("{error}"),
-            "Vanna calculation error: Unable to compute vanna"
-        );
-    }
-
-    #[test]
-    fn test_calculation_error_vomma() {
-        let error = CalculationErrorKind::VommaError {
-            reason: "Unable to compute vomma".to_string(),
-        };
-        assert_eq!(
-            format!("{error}"),
-            "Vomma calculation error: Unable to compute vomma"
-        );
-    }
-
-    #[test]
-    fn test_calculation_error_veta() {
-        let error = CalculationErrorKind::VetaError {
-            reason: "Unable to compute veta".to_string(),
-        };
-        assert_eq!(
-            format!("{error}"),
-            "Veta calculation error: Unable to compute veta"
-        );
-    }   
 
     #[test]
     fn test_invalid_time_constructor() {
